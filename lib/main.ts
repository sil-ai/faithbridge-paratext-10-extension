--- conflicted
+++ resolved
@@ -5,22 +5,15 @@
 import extensionTemplateReactStyles from "./extension-template.web-view.scss?inline";
 // @ts-expect-error ts(1192) this file has no default export; the text is exported by rollup
 import extensionTemplateHtml from "./extension-template-html.web-view.ejs";
-<<<<<<< HEAD
-import type { WebViewContentType } from "shared/data/web-view.model";
+import type { SavedWebViewDefinition,
+  WebViewContentType,
+  WebViewDefinition } from "shared/data/web-view.model";
 import { QuickVerseDataTypes } from "extension-types";
 import type { DataProviderUpdateInstructions } from "shared/models/data-provider.model";
 import { ExecutionActivationContext } from "extension-host/extension-types/extension-activation-context.model";
 import { ExecutionToken } from "node/models/execution-token.model";
 import { UnsubscriberAsync } from "shared/utils/papi-util";
-=======
-import type {
-  SavedWebViewDefinition,
-  WebViewContentType,
-  WebViewDefinition,
-} from "shared/data/web-view.model";
-import type { UnsubscriberAsync } from "shared/utils/papi-util";
 import type { IWebViewProvider } from "shared/models/web-view-provider.model";
->>>>>>> f50db2b0
 
 const { logger, dataProvider: { DataProviderEngine } } = papi;
 
@@ -276,9 +269,6 @@
   }
 }
 
-<<<<<<< HEAD
-export async function activate(context: ExecutionActivationContext) {
-=======
 const htmlWebViewType = "paranext-extension-template.html";
 
 /**
@@ -323,8 +313,7 @@
   },
 };
 
-export async function activate() {
->>>>>>> f50db2b0
+export async function activate(context: ExecutionActivationContext) {
   logger.info("Extension template is activating!");
 
   const token: ExecutionToken = context.executionToken;
@@ -369,22 +358,6 @@
     ),
   ];
 
-<<<<<<< HEAD
-  papi.webViews.addWebView({
-    id: "Extension template WebView React",
-    content: extensionTemplateReact,
-    styles: extensionTemplateReactStyles,
-  });
-
-  papi.webViews.addWebView({
-    id: "Extension template WebView HTML",
-    contentType: "html" as WebViewContentType.HTML,
-    content: extensionTemplateHtml,
-  });
-
-  // For now, let's just make things easy and await the data provider promise at the end so we don't hold everything else up
-  const quickVerseDataProvider = await quickVerseDataProviderPromise;
-=======
   // Create webviews or get an existing webview if one already exists for this type
   // Note: here, we are using `existingId: '?'` to indicate we do not want to create a new webview
   // if one already exists. The webview that already exists could have been created by anyone
@@ -394,21 +367,16 @@
   papi.webViews.getWebView(reactWebViewType, undefined, { existingId: "?" });
 
   // For now, let's just make things easy and await the data provider promise at the end so we don't hold everything else up
-  const quickVerseDataProviderInfo = await quickVerseDataProviderInfoPromise;
+  const quickVerseDataProvider = await quickVerseDataProviderPromise;
   const htmlWebViewProviderResolved = await htmlWebViewProviderPromise;
   const reactWebViewProviderResolved = await reactWebViewProviderPromise;
->>>>>>> f50db2b0
 
   const combinedUnsubscriber: UnsubscriberAsync =
     papi.util.aggregateUnsubscriberAsyncs(
       (await Promise.all(unsubPromises)).concat([
-<<<<<<< HEAD
         quickVerseDataProvider.dispose,
-=======
-        quickVerseDataProviderInfo.dispose,
         htmlWebViewProviderResolved.dispose,
         reactWebViewProviderResolved.dispose,
->>>>>>> f50db2b0
       ])
     );
   logger.info("Extension template is finished activating!");
